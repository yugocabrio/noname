--- conflicted
+++ resolved
@@ -264,6 +264,18 @@
 #[rstest]
 #[case::kimchi_vesta(BackendKind::KimchiVesta(KimchiVesta::new(false)))]
 #[case::r1cs(BackendKind::R1csBls12_381(R1CS::new()))]
+fn test_dup_var(#[case] backend: BackendKind) -> miette::Result<()> {
+    let private_inputs = r#"{"private_input": ["1", "2", "2"]}"#;
+    let public_inputs = r#"{"public_input": "10"}"#;
+
+    test_file("dup_var", public_inputs, private_inputs, vec![], backend)?;
+
+    Ok(())
+}
+
+#[rstest]
+#[case::kimchi_vesta(BackendKind::KimchiVesta(KimchiVesta::new(false)))]
+#[case::r1cs(BackendKind::R1csBls12_381(R1CS::new()))]
 fn test_array(#[case] backend: BackendKind) -> miette::Result<()> {
     let private_inputs = r#"{}"#;
     let public_inputs = r#"{"public_input": ["1", "2"]}"#;
@@ -476,17 +488,6 @@
 #[rstest]
 #[case::kimchi_vesta(BackendKind::KimchiVesta(KimchiVesta::new(false)))]
 #[case::r1cs(BackendKind::R1csBls12_381(R1CS::new()))]
-<<<<<<< HEAD
-fn test_generic_repeated_array(#[case] backend: BackendKind) -> miette::Result<()> {
-    let public_inputs = r#"{"public_input":"1"}"#;
-    let private_inputs = r#"{}"#;
-
-    test_file(
-        "generic_repeated_array",
-        public_inputs,
-        private_inputs,
-        vec!["1", "1", "1"],
-=======
 fn test_public_output_bool(#[case] backend: BackendKind) -> miette::Result<()> {
     let public_inputs = r#"{"public_input": "1"}"#;
     let private_inputs = r#"{"private_input": "1"}"#;
@@ -496,17 +497,15 @@
         public_inputs,
         private_inputs,
         vec!["1"],
->>>>>>> e68cab0c
-        backend,
-    )?;
-
-    Ok(())
-}
-
-#[rstest]
-#[case::kimchi_vesta(BackendKind::KimchiVesta(KimchiVesta::new(false)))]
-#[case::r1cs(BackendKind::R1csBls12_381(R1CS::new()))]
-<<<<<<< HEAD
+        backend,
+    )?;
+
+    Ok(())
+}
+
+#[rstest]
+#[case::kimchi_vesta(BackendKind::KimchiVesta(KimchiVesta::new(false)))]
+#[case::r1cs(BackendKind::R1csBls12_381(R1CS::new()))]
 fn test_generic_array_access(#[case] backend: BackendKind) -> miette::Result<()> {
     let public_inputs = r#"{"xx":"1"}"#;
     let private_inputs = r#"{}"#;
@@ -516,7 +515,15 @@
         public_inputs,
         private_inputs,
         vec![],
-=======
+        backend,
+    )?;
+
+    Ok(())
+}
+
+#[rstest]
+#[case::kimchi_vesta(BackendKind::KimchiVesta(KimchiVesta::new(false)))]
+#[case::r1cs(BackendKind::R1csBls12_381(R1CS::new()))]
 fn test_public_output_types(#[case] backend: BackendKind) -> miette::Result<()> {
     let private_inputs = r#"{}"#;
     let public_inputs = r#"{"xx": "1", "yy": "2"}"#;
@@ -526,17 +533,33 @@
         public_inputs,
         private_inputs,
         vec!["1", "2"],
->>>>>>> e68cab0c
-        backend,
-    )?;
-
-    Ok(())
-}
-
-#[rstest]
-#[case::kimchi_vesta(BackendKind::KimchiVesta(KimchiVesta::new(false)))]
-#[case::r1cs(BackendKind::R1csBls12_381(R1CS::new()))]
-<<<<<<< HEAD
+        backend,
+    )?;
+
+    Ok(())
+}
+
+#[rstest]
+#[case::kimchi_vesta(BackendKind::KimchiVesta(KimchiVesta::new(false)))]
+#[case::r1cs(BackendKind::R1csBls12_381(R1CS::new()))]
+fn test_generic_repeated_array(#[case] backend: BackendKind) -> miette::Result<()> {
+    let public_inputs = r#"{"public_input":"1"}"#;
+    let private_inputs = r#"{}"#;
+
+    test_file(
+        "generic_repeated_array",
+        public_inputs,
+        private_inputs,
+        vec!["1", "1", "1"],
+        backend,
+    )?;
+
+    Ok(())
+}
+
+#[rstest]
+#[case::kimchi_vesta(BackendKind::KimchiVesta(KimchiVesta::new(false)))]
+#[case::r1cs(BackendKind::R1csBls12_381(R1CS::new()))]
 fn test_generic_array_nested(#[case] backend: BackendKind) -> miette::Result<()> {
     let public_inputs = r#"{"xx":"1"}"#;
     let private_inputs = r#"{}"#;
@@ -602,13 +625,6 @@
         vec![],
         backend,
     )?;
-=======
-fn test_dup_var(#[case] backend: BackendKind) -> miette::Result<()> {
-    let private_inputs = r#"{"private_input": ["1", "2", "2"]}"#;
-    let public_inputs = r#"{"public_input": "10"}"#;
-
-    test_file("dup_var", public_inputs, private_inputs, vec![], backend)?;
->>>>>>> e68cab0c
 
     Ok(())
 }