--- conflicted
+++ resolved
@@ -141,7 +141,7 @@
 }
 
 pub fn is_numeric(typ: &TyKind) -> bool {
-    matches!(typ, TyKind::Field | TyKind::BigInt)
+    matches!(typ, TyKind::Field { .. })
 }
 
 //~
@@ -256,11 +256,7 @@
     /// A less strict checks when comparing with generic types.
     pub fn match_expected(&self, expected: &TyKind) -> bool {
         match (self, expected) {
-<<<<<<< HEAD
             (TyKind::Field { .. }, TyKind::Field { .. }) => true,
-=======
-            (TyKind::BigInt, TyKind::Field) | (TyKind::Field, TyKind::BigInt) => true,
->>>>>>> bd925004
             (TyKind::Array(lhs, lhs_size), TyKind::Array(rhs, rhs_size)) => {
                 lhs_size == rhs_size && lhs.match_expected(rhs)
             }
@@ -283,6 +279,7 @@
     /// An exact match check, assuming there is no generic type.
     pub fn same_as(&self, other: &TyKind) -> bool {
         match (self, other) {
+            (TyKind::Field { .. }, TyKind::Field { .. }) => true,
             (TyKind::Array(lhs, lhs_size), TyKind::Array(rhs, rhs_size)) => {
                 lhs_size == rhs_size && lhs.same_as(rhs)
             }
@@ -304,8 +301,7 @@
         let mut generics = HashSet::new();
 
         match self {
-            TyKind::Field => (),
-            TyKind::BigInt => (),
+            TyKind::Field { .. } => (),
             TyKind::Bool => (),
             TyKind::Custom { .. } => (),
             // e.g [[Field; N], 3]
@@ -500,7 +496,7 @@
         let mut generics = GenericParameters::default();
         for arg in &arguments {
             match &arg.typ.kind {
-                TyKind::Field => {
+                TyKind::Field { .. } => {
                     // extract from const argument
                     if is_generic_parameter(&arg.name.value) && arg.is_constant() {
                         generics.add(arg.name.value.to_string());
